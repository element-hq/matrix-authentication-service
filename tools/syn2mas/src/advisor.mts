--- conflicted
+++ resolved
@@ -117,13 +117,8 @@
     );
   }
   if (synapseConfig.enable_registration_captcha) {
-<<<<<<< HEAD
     warn(
       "Synapse config has registration CAPTCHA enabled which will need to configured in MAS",
-=======
-    error(
-      "Synapse config has registration CAPTCHA enabled which isn't supported by MAS: https://github.com/element-hq/matrix-authentication-service/issues/138",
->>>>>>> 18f1f69c
     );
   }
   if (synapseConfig.user_consent) {
