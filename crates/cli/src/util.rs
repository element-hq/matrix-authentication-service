// Copyright 2024, 2025 New Vector Ltd.
// Copyright 2022-2024 The Matrix.org Foundation C.I.C.
//
// SPDX-License-Identifier: AGPL-3.0-only OR LicenseRef-Element-Commercial
// Please see LICENSE files in the repository root for full details.

use std::{sync::Arc, time::Duration};

use anyhow::Context;
use mas_config::{
    AccountConfig, BrandingConfig, CaptchaConfig, DatabaseConfig, EmailConfig, EmailSmtpMode,
    EmailTransportKind, ExperimentalConfig, HomeserverKind, MatrixConfig, PasswordsConfig,
    PolicyConfig, TemplatesConfig,
};
use mas_context::LogContext;
use mas_data_model::{SessionExpirationConfig, SiteConfig};
use mas_email::{MailTransport, Mailer};
use mas_handlers::passwords::PasswordManager;
use mas_matrix::{HomeserverConnection, ReadOnlyHomeserverConnection};
use mas_matrix_synapse::{LegacySynapseConnection, SynapseConnection};
use mas_policy::PolicyFactory;
use mas_router::UrlBuilder;
use mas_storage::{BoxRepositoryFactory, RepositoryAccess, RepositoryFactory};
use mas_templates::{SiteConfigExt, Templates};
use sqlx::{
    ConnectOptions, Executor, PgConnection, PgPool,
    postgres::{PgConnectOptions, PgPoolOptions},
};
use tokio_util::{sync::CancellationToken, task::TaskTracker};
use tracing::{Instrument, log::LevelFilter};

pub async fn password_manager_from_config(
    config: &PasswordsConfig,
) -> Result<PasswordManager, anyhow::Error> {
    if !config.enabled() {
        return Ok(PasswordManager::disabled());
    }

    let schemes = config.load().await?.into_iter().map(
        |(version, algorithm, cost, secret, unicode_normalization)| {
            use mas_handlers::passwords::Hasher;
            let hasher = match algorithm {
                mas_config::PasswordAlgorithm::Pbkdf2 => {
                    Hasher::pbkdf2(secret, unicode_normalization)
                }
                mas_config::PasswordAlgorithm::Bcrypt => {
                    Hasher::bcrypt(cost, secret, unicode_normalization)
                }
                mas_config::PasswordAlgorithm::Argon2id => {
                    Hasher::argon2id(secret, unicode_normalization)
                }
            };

            (version, hasher)
        },
    );

    PasswordManager::new(config.minimum_complexity(), schemes)
}

pub fn mailer_from_config(
    config: &EmailConfig,
    templates: &Templates,
) -> Result<Mailer, anyhow::Error> {
    let from = config
        .from
        .parse()
        .context("invalid email configuration: invalid 'from' address")?;
    let reply_to = config
        .reply_to
        .parse()
        .context("invalid email configuration: invalid 'reply_to' address")?;
    let transport = match config.transport() {
        EmailTransportKind::Blackhole => MailTransport::blackhole(),
        EmailTransportKind::Smtp => {
            // This should have been set ahead of time
            let hostname = config
                .hostname()
                .context("invalid email configuration: missing hostname")?;

            let mode = config
                .mode()
                .context("invalid email configuration: missing mode")?;

            let credentials = match (config.username(), config.password()) {
                (Some(username), Some(password)) => Some(mas_email::SmtpCredentials::new(
                    username.to_owned(),
                    password.to_owned(),
                )),
                (None, None) => None,
                _ => {
                    anyhow::bail!("invalid email configuration: missing username or password");
                }
            };

            let mode = match mode {
                EmailSmtpMode::Plain => mas_email::SmtpMode::Plain,
                EmailSmtpMode::StartTls => mas_email::SmtpMode::StartTls,
                EmailSmtpMode::Tls => mas_email::SmtpMode::Tls,
            };

            MailTransport::smtp(mode, hostname, config.port(), credentials)
                .context("failed to build SMTP transport")?
        }
        EmailTransportKind::Sendmail => MailTransport::sendmail(config.command()),
    };

    Ok(Mailer::new(templates.clone(), transport, from, reply_to))
}

/// Test the connection to the mailer in a background task
pub fn test_mailer_in_background(mailer: &Mailer, timeout: Duration) {
    let mailer = mailer.clone();

    let span = tracing::info_span!("cli.test_mailer");
    tokio::spawn(
        LogContext::new("mailer-test").run(async move || {
            match tokio::time::timeout(timeout, mailer.test_connection()).await {
                Ok(Ok(())) => {}
                Ok(Err(err)) => {
                    tracing::warn!(
                        error = &err as &dyn std::error::Error,
                        "Could not connect to the mail backend, tasks sending mails may fail!"
                    );
                }
                Err(_) => {
                    tracing::warn!("Timed out while testing the mail backend connection, tasks sending mails may fail!");
                }
            }
        })
        .instrument(span)
    );
}

pub async fn policy_factory_from_config(
    config: &PolicyConfig,
    matrix_config: &MatrixConfig,
) -> Result<PolicyFactory, anyhow::Error> {
    let policy_file = tokio::fs::File::open(&config.wasm_module)
        .await
        .context("failed to open OPA WASM policy file")?;

    let entrypoints = mas_policy::Entrypoints {
        register: config.register_entrypoint.clone(),
        client_registration: config.client_registration_entrypoint.clone(),
        authorization_grant: config.authorization_grant_entrypoint.clone(),
        email: config.email_entrypoint.clone(),
    };

    let data =
        mas_policy::Data::new(matrix_config.homeserver.clone()).with_rest(config.data.clone());

    PolicyFactory::load(policy_file, data, entrypoints)
        .await
        .context("failed to load the policy")
}

pub fn captcha_config_from_config(
    captcha_config: &CaptchaConfig,
) -> Result<Option<mas_data_model::CaptchaConfig>, anyhow::Error> {
    let Some(service) = captcha_config.service else {
        return Ok(None);
    };

    let service = match service {
        mas_config::CaptchaServiceKind::RecaptchaV2 => mas_data_model::CaptchaService::RecaptchaV2,
        mas_config::CaptchaServiceKind::CloudflareTurnstile => {
            mas_data_model::CaptchaService::CloudflareTurnstile
        }
        mas_config::CaptchaServiceKind::HCaptcha => mas_data_model::CaptchaService::HCaptcha,
    };

    Ok(Some(mas_data_model::CaptchaConfig {
        service,
        site_key: captcha_config
            .site_key
            .clone()
            .context("missing site key")?,
        secret_key: captcha_config
            .secret_key
            .clone()
            .context("missing secret key")?,
    }))
}

pub fn site_config_from_config(
    branding_config: &BrandingConfig,
    matrix_config: &MatrixConfig,
    experimental_config: &ExperimentalConfig,
    password_config: &PasswordsConfig,
    account_config: &AccountConfig,
    captcha_config: &CaptchaConfig,
) -> Result<SiteConfig, anyhow::Error> {
    let captcha = captcha_config_from_config(captcha_config)?;
    let session_expiration = experimental_config
        .inactive_session_expiration
        .as_ref()
        .map(|c| SessionExpirationConfig {
            oauth_session_inactivity_ttl: c.expire_oauth_sessions.then_some(c.ttl),
            compat_session_inactivity_ttl: c.expire_compat_sessions.then_some(c.ttl),
            user_session_inactivity_ttl: c.expire_user_sessions.then_some(c.ttl),
        });

    Ok(SiteConfig {
        access_token_ttl: experimental_config.access_token_ttl,
        compat_token_ttl: experimental_config.compat_token_ttl,
        server_name: matrix_config.homeserver.clone(),
        policy_uri: branding_config.policy_uri.clone(),
        tos_uri: branding_config.tos_uri.clone(),
        imprint: branding_config.imprint.clone(),
        password_login_enabled: password_config.enabled(),
        password_registration_enabled: password_config.enabled()
            && account_config.password_registration_enabled,
        registration_token_required: account_config.registration_token_required,
        email_change_allowed: account_config.email_change_allowed,
        displayname_change_allowed: account_config.displayname_change_allowed,
        password_change_allowed: password_config.enabled()
            && account_config.password_change_allowed,
        account_recovery_allowed: password_config.enabled()
            && account_config.password_recovery_enabled,
        account_deactivation_allowed: account_config.account_deactivation_allowed,
        captcha,
        minimum_password_complexity: password_config.minimum_complexity(),
        session_expiration,
        login_with_email_allowed: account_config.login_with_email_allowed,
        plan_management_iframe_uri: experimental_config.plan_management_iframe_uri.clone(),
    })
}

pub async fn templates_from_config(
    config: &TemplatesConfig,
    site_config: &SiteConfig,
    url_builder: &UrlBuilder,
) -> Result<Templates, anyhow::Error> {
    Templates::load(
        config.path.clone(),
        url_builder.clone(),
        config.assets_manifest.clone(),
        config.translations_path.clone(),
        site_config.templates_branding(),
        site_config.templates_features(),
    )
    .await
    .with_context(|| format!("Failed to load the templates at {}", config.path))
}

fn database_connect_options_from_config(
    config: &DatabaseConfig,
    opts: &DatabaseConnectOptions,
) -> Result<PgConnectOptions, anyhow::Error> {
    let options = if let Some(uri) = config.uri.as_deref() {
        uri.parse()
            .context("could not parse database connection string")?
    } else {
        let mut opts = PgConnectOptions::new().application_name("matrix-authentication-service");

        if let Some(host) = config.host.as_deref() {
            opts = opts.host(host);
        }

        if let Some(port) = config.port {
            opts = opts.port(port);
        }

        if let Some(socket) = config.socket.as_deref() {
            opts = opts.socket(socket);
        }

        if let Some(username) = config.username.as_deref() {
            opts = opts.username(username);
        }

        if let Some(password) = config.password.as_deref() {
            opts = opts.password(password);
        }

        if let Some(database) = config.database.as_deref() {
            opts = opts.database(database);
        }

        opts
    };

    let options = match (config.ssl_ca.as_deref(), config.ssl_ca_file.as_deref()) {
        (None, None) => options,
        (Some(pem), None) => options.ssl_root_cert_from_pem(pem.as_bytes().to_owned()),
        (None, Some(path)) => options.ssl_root_cert(path),
        (Some(_), Some(_)) => {
            anyhow::bail!("invalid database configuration: both `ssl_ca` and `ssl_ca_file` are set")
        }
    };

    let options = match (
        config.ssl_certificate.as_deref(),
        config.ssl_certificate_file.as_deref(),
    ) {
        (None, None) => options,
        (Some(pem), None) => options.ssl_client_cert_from_pem(pem.as_bytes()),
        (None, Some(path)) => options.ssl_client_cert(path),
        (Some(_), Some(_)) => {
            anyhow::bail!(
                "invalid database configuration: both `ssl_certificate` and `ssl_certificate_file` are set"
            )
        }
    };

    let options = match (config.ssl_key.as_deref(), config.ssl_key_file.as_deref()) {
        (None, None) => options,
        (Some(pem), None) => options.ssl_client_key_from_pem(pem.as_bytes()),
        (None, Some(path)) => options.ssl_client_key(path),
        (Some(_), Some(_)) => {
            anyhow::bail!(
                "invalid database configuration: both `ssl_key` and `ssl_key_file` are set"
            )
        }
    };

    let options = match &config.ssl_mode {
        Some(ssl_mode) => {
            let ssl_mode = match ssl_mode {
                mas_config::PgSslMode::Disable => sqlx::postgres::PgSslMode::Disable,
                mas_config::PgSslMode::Allow => sqlx::postgres::PgSslMode::Allow,
                mas_config::PgSslMode::Prefer => sqlx::postgres::PgSslMode::Prefer,
                mas_config::PgSslMode::Require => sqlx::postgres::PgSslMode::Require,
                mas_config::PgSslMode::VerifyCa => sqlx::postgres::PgSslMode::VerifyCa,
                mas_config::PgSslMode::VerifyFull => sqlx::postgres::PgSslMode::VerifyFull,
            };

            options.ssl_mode(ssl_mode)
        }
        None => options,
    };

    let mut options = options.log_statements(LevelFilter::Debug);

    if opts.log_slow_statements {
        options = options.log_slow_statements(LevelFilter::Warn, Duration::from_millis(100));
    }

    Ok(options)
}

/// Create a database connection pool from the configuration
#[tracing::instrument(name = "db.connect", skip_all)]
pub async fn database_pool_from_config(config: &DatabaseConfig) -> Result<PgPool, anyhow::Error> {
    let options = database_connect_options_from_config(config, &DatabaseConnectOptions::default())?;
    PgPoolOptions::new()
        .max_connections(config.max_connections.into())
        .min_connections(config.min_connections)
        .acquire_timeout(config.connect_timeout)
        .idle_timeout(config.idle_timeout)
        .max_lifetime(config.max_lifetime)
        .after_connect(|conn, _meta| {
            Box::pin(async move {
                // Unlisten from all channels, as we might be connected via a connection pooler
                // that doesn't clean up LISTEN/NOTIFY state when reusing connections.
                conn.execute("UNLISTEN *;").await?;

                Ok(())
            })
        })
        .connect_with(options)
        .await
        .context("could not connect to the database")
}

pub struct DatabaseConnectOptions {
    pub log_slow_statements: bool,
}

impl Default for DatabaseConnectOptions {
    fn default() -> Self {
        Self {
            log_slow_statements: true,
        }
    }
}

/// Create a single database connection from the configuration
#[tracing::instrument(name = "db.connect", skip_all)]
pub async fn database_connection_from_config(
    config: &DatabaseConfig,
) -> Result<PgConnection, anyhow::Error> {
    database_connect_options_from_config(config, &DatabaseConnectOptions::default())?
        .connect()
        .await
        .context("could not connect to the database")
}

/// Create a single database connection from the configuration,
/// with specific options.
#[tracing::instrument(name = "db.connect", skip_all)]
pub async fn database_connection_from_config_with_options(
    config: &DatabaseConfig,
    options: &DatabaseConnectOptions,
) -> Result<PgConnection, anyhow::Error> {
    database_connect_options_from_config(config, options)?
        .connect()
        .await
        .context("could not connect to the database")
}

/// Update the policy factory dynamic data from the database and spawn a task to
/// periodically update it
// XXX: this could be put somewhere else?
pub async fn load_policy_factory_dynamic_data_continuously(
    policy_factory: &Arc<PolicyFactory>,
    repository_factory: BoxRepositoryFactory,
    cancellation_token: CancellationToken,
    task_tracker: &TaskTracker,
) -> Result<(), anyhow::Error> {
    let policy_factory = policy_factory.clone();

    load_policy_factory_dynamic_data(&policy_factory, &*repository_factory).await?;

    task_tracker.spawn(async move {
        let mut interval = tokio::time::interval(Duration::from_secs(60));

        loop {
            tokio::select! {
                () = cancellation_token.cancelled() => {
                    return;
                }
                _ = interval.tick() => {}
            }

            if let Err(err) =
                load_policy_factory_dynamic_data(&policy_factory, &*repository_factory).await
            {
                tracing::error!(
                    error = ?err,
                    "Failed to load policy factory dynamic data"
                );
                cancellation_token.cancel();
                return;
            }
        }
    });

    Ok(())
}

/// Update the policy factory dynamic data from the database
#[tracing::instrument(name = "policy.load_dynamic_data", skip_all)]
pub async fn load_policy_factory_dynamic_data(
    policy_factory: &PolicyFactory,
    repository_factory: &(dyn RepositoryFactory + Send + Sync),
) -> Result<(), anyhow::Error> {
    let mut repo = repository_factory
        .create()
        .await
        .context("Failed to acquire database connection")?;

    if let Some(data) = repo.policy_data().get().await? {
        let id = data.id;
        let updated = policy_factory.set_dynamic_data(data).await?;
        if updated {
            tracing::info!(policy_data.id = %id, "Loaded dynamic policy data from the database");
        }
    }

    Ok(())
}

/// Create a clonable, type-erased [`HomeserverConnection`] from the
/// configuration
pub async fn homeserver_connection_from_config(
    config: &MatrixConfig,
    http_client: reqwest::Client,
<<<<<<< HEAD
) -> anyhow::Result<Arc<dyn HomeserverConnection>> {
    Ok(match config.kind {
        HomeserverKind::Synapse | HomeserverKind::SynapseLegacy => {
            Arc::new(LegacySynapseConnection::new(
=======
) -> Arc<dyn HomeserverConnection> {
    match config.kind {
        HomeserverKind::Synapse | HomeserverKind::SynapseModern => {
            Arc::new(SynapseConnection::new(
>>>>>>> 5a0bf9cc
                config.homeserver.clone(),
                config.endpoint.clone(),
                config.secret().await?,
                http_client,
            ))
        }
        HomeserverKind::SynapseLegacy => Arc::new(LegacySynapseConnection::new(
            config.homeserver.clone(),
            config.endpoint.clone(),
            config.secret().await?,
            http_client,
        )),
        HomeserverKind::SynapseReadOnly => {
            let connection = SynapseConnection::new(
                config.homeserver.clone(),
                config.endpoint.clone(),
                config.secret().await?,
                http_client,
            );
            let readonly = ReadOnlyHomeserverConnection::new(connection);
            Arc::new(readonly)
        }
    })
}

#[cfg(test)]
mod tests {
    use rand::SeedableRng;
    use zeroize::Zeroizing;

    use super::*;

    #[tokio::test]
    async fn test_password_manager_from_config() {
        let mut rng = rand_chacha::ChaChaRng::seed_from_u64(42);
        let password = Zeroizing::new("hunter2".to_owned());

        // Test a valid, enabled config
        let config = serde_json::from_value(serde_json::json!({
            "schemes": [{
                "version": 42,
                "algorithm": "argon2id"
            }, {
                "version": 10,
                "algorithm": "bcrypt"
            }]
        }))
        .unwrap();

        let manager = password_manager_from_config(&config).await;
        assert!(manager.is_ok());
        let manager = manager.unwrap();
        assert!(manager.is_enabled());
        let hashed = manager.hash(&mut rng, password.clone()).await;
        assert!(hashed.is_ok());
        let (version, hashed) = hashed.unwrap();
        assert_eq!(version, 42);
        assert!(hashed.starts_with("$argon2id$"));

        // Test a valid, disabled config
        let config = serde_json::from_value(serde_json::json!({
            "enabled": false,
            "schemes": []
        }))
        .unwrap();

        let manager = password_manager_from_config(&config).await;
        assert!(manager.is_ok());
        let manager = manager.unwrap();
        assert!(!manager.is_enabled());
        let res = manager.hash(&mut rng, password.clone()).await;
        assert!(res.is_err());

        // Test an invalid config
        // Repeat the same version twice
        let config = serde_json::from_value(serde_json::json!({
            "schemes": [{
                "version": 42,
                "algorithm": "argon2id"
            }, {
                "version": 42,
                "algorithm": "bcrypt"
            }]
        }))
        .unwrap();
        let manager = password_manager_from_config(&config).await;
        assert!(manager.is_err());

        // Empty schemes
        let config = serde_json::from_value(serde_json::json!({
            "schemes": []
        }))
        .unwrap();
        let manager = password_manager_from_config(&config).await;
        assert!(manager.is_err());
    }
}<|MERGE_RESOLUTION|>--- conflicted
+++ resolved
@@ -467,17 +467,10 @@
 pub async fn homeserver_connection_from_config(
     config: &MatrixConfig,
     http_client: reqwest::Client,
-<<<<<<< HEAD
 ) -> anyhow::Result<Arc<dyn HomeserverConnection>> {
     Ok(match config.kind {
-        HomeserverKind::Synapse | HomeserverKind::SynapseLegacy => {
-            Arc::new(LegacySynapseConnection::new(
-=======
-) -> Arc<dyn HomeserverConnection> {
-    match config.kind {
         HomeserverKind::Synapse | HomeserverKind::SynapseModern => {
             Arc::new(SynapseConnection::new(
->>>>>>> 5a0bf9cc
                 config.homeserver.clone(),
                 config.endpoint.clone(),
                 config.secret().await?,
