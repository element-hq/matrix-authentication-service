// Copyright 2024, 2025 New Vector Ltd.
// Copyright 2023, 2024 The Matrix.org Foundation C.I.C.
//
// SPDX-License-Identifier: AGPL-3.0-only OR LicenseRef-Element-Commercial
// Please see LICENSE files in the repository root for full details.

use std::collections::BTreeMap;

use camino::Utf8PathBuf;
use mas_iana::jose::JsonWebSignatureAlg;
use schemars::JsonSchema;
use serde::{Deserialize, Serialize, de::Error};
use serde_with::{serde_as, skip_serializing_none};
use ulid::Ulid;
use url::Url;

use crate::{ClientSecret, ClientSecretRaw, ConfigurationSection};

/// Upstream OAuth 2.0 providers configuration
#[derive(Debug, Clone, Serialize, Deserialize, JsonSchema, Default)]
pub struct UpstreamOAuth2Config {
    /// List of OAuth 2.0 providers
    pub providers: Vec<Provider>,
}

impl UpstreamOAuth2Config {
    /// Returns true if the configuration is the default one
    pub(crate) fn is_default(&self) -> bool {
        self.providers.is_empty()
    }
}

impl ConfigurationSection for UpstreamOAuth2Config {
    const PATH: Option<&'static str> = Some("upstream_oauth2");

    fn validate(
        &self,
        figment: &figment::Figment,
    ) -> Result<(), Box<dyn std::error::Error + Send + Sync + 'static>> {
        for (index, provider) in self.providers.iter().enumerate() {
            let annotate = |mut error: figment::Error| {
                error.metadata = figment
                    .find_metadata(&format!("{root}.providers", root = Self::PATH.unwrap()))
                    .cloned();
                error.profile = Some(figment::Profile::Default);
                error.path = vec![
                    Self::PATH.unwrap().to_owned(),
                    "providers".to_owned(),
                    index.to_string(),
                ];
                error
            };

            if !matches!(provider.discovery_mode, DiscoveryMode::Disabled)
                && provider.issuer.is_none()
            {
                return Err(annotate(figment::Error::custom(
                    "The `issuer` field is required when discovery is enabled",
                ))
                .into());
            }

            match provider.token_endpoint_auth_method {
                TokenAuthMethod::None
                | TokenAuthMethod::PrivateKeyJwt
                | TokenAuthMethod::SignInWithApple => {
                    if provider.client_secret.is_some() {
                        return Err(annotate(figment::Error::custom(
                            "Unexpected field `client_secret` for the selected authentication method",
                        )).into());
                    }
                }
                TokenAuthMethod::ClientSecretBasic
                | TokenAuthMethod::ClientSecretPost
                | TokenAuthMethod::ClientSecretJwt => {
                    if provider.client_secret.is_none() {
                        return Err(annotate(figment::Error::missing_field("client_secret")).into());
                    }
                }
            }

            match provider.token_endpoint_auth_method {
                TokenAuthMethod::None
                | TokenAuthMethod::ClientSecretBasic
                | TokenAuthMethod::ClientSecretPost
                | TokenAuthMethod::SignInWithApple => {
                    if provider.token_endpoint_auth_signing_alg.is_some() {
                        return Err(annotate(figment::Error::custom(
                            "Unexpected field `token_endpoint_auth_signing_alg` for the selected authentication method",
                        )).into());
                    }
                }
                TokenAuthMethod::ClientSecretJwt | TokenAuthMethod::PrivateKeyJwt => {
                    if provider.token_endpoint_auth_signing_alg.is_none() {
                        return Err(annotate(figment::Error::missing_field(
                            "token_endpoint_auth_signing_alg",
                        ))
                        .into());
                    }
                }
            }

            match provider.token_endpoint_auth_method {
                TokenAuthMethod::SignInWithApple => {
                    if provider.sign_in_with_apple.is_none() {
                        return Err(
                            annotate(figment::Error::missing_field("sign_in_with_apple")).into(),
                        );
                    }
                }

                _ => {
                    if provider.sign_in_with_apple.is_some() {
                        return Err(annotate(figment::Error::custom(
                            "Unexpected field `sign_in_with_apple` for the selected authentication method",
                        )).into());
                    }
                }
            }

            if provider.claims_imports.skip_confirmation {
                if provider.claims_imports.localpart.action != ImportAction::Require {
                    return Err(annotate(figment::Error::custom(
                        "The field `action` must be `require` when `skip_confirmation` is set to `true`",
                    )).with_path("claims_imports.localpart").into());
                }

                if provider.claims_imports.email.action == ImportAction::Suggest {
                    return Err(annotate(figment::Error::custom(
                        "The field `action` must not be `suggest` when `skip_confirmation` is set to `true`",
                    )).with_path("claims_imports.email").into());
                }

                if provider.claims_imports.displayname.action == ImportAction::Suggest {
                    return Err(annotate(figment::Error::custom(
                        "The field `action` must not be `suggest` when `skip_confirmation` is set to `true`",
                    )).with_path("claims_imports.displayname").into());
                }
            }

            if matches!(
                provider.claims_imports.localpart.on_conflict,
                OnConflict::Add | OnConflict::Replace | OnConflict::Set
            ) && !matches!(
                provider.claims_imports.localpart.action,
                ImportAction::Force | ImportAction::Require
            ) {
                return Err(annotate(figment::Error::custom(
<<<<<<< HEAD
                    "The field `action` must be either `force` or `require` when `on_conflict` is set to `add`",
=======
                    "The field `action` must be either `force` or `require` when `on_conflict` is set to `add`, `replace` or `set`",
>>>>>>> c5ba1f61
                )).with_path("claims_imports.localpart").into());
            }
        }

        Ok(())
    }
}

/// The response mode we ask the provider to use for the callback
#[derive(Debug, Clone, Copy, Serialize, Deserialize, JsonSchema)]
#[serde(rename_all = "snake_case")]
pub enum ResponseMode {
    /// `query`: The provider will send the response as a query string in the
    /// URL search parameters
    Query,

    /// `form_post`: The provider will send the response as a POST request with
    /// the response parameters in the request body
    ///
    /// <https://openid.net/specs/oauth-v2-form-post-response-mode-1_0.html>
    FormPost,
}

/// Authentication methods used against the OAuth 2.0 provider
#[derive(Debug, Clone, Copy, Serialize, Deserialize, JsonSchema)]
#[serde(rename_all = "snake_case")]
pub enum TokenAuthMethod {
    /// `none`: No authentication
    None,

    /// `client_secret_basic`: `client_id` and `client_secret` used as basic
    /// authorization credentials
    ClientSecretBasic,

    /// `client_secret_post`: `client_id` and `client_secret` sent in the
    /// request body
    ClientSecretPost,

    /// `client_secret_jwt`: a `client_assertion` sent in the request body and
    /// signed using the `client_secret`
    ClientSecretJwt,

    /// `private_key_jwt`: a `client_assertion` sent in the request body and
    /// signed by an asymmetric key
    PrivateKeyJwt,

    /// `sign_in_with_apple`: a special method for Signin with Apple
    SignInWithApple,
}

/// How to handle a claim
#[derive(Debug, Clone, Copy, PartialEq, Eq, Serialize, Deserialize, Default, JsonSchema)]
#[serde(rename_all = "lowercase")]
pub enum ImportAction {
    /// Ignore the claim
    #[default]
    Ignore,

    /// Suggest the claim value, but allow the user to change it
    Suggest,

    /// Force the claim value, but don't fail if it is missing
    Force,

    /// Force the claim value, and fail if it is missing
    Require,
}

impl ImportAction {
    #[allow(clippy::trivially_copy_pass_by_ref)]
    const fn is_default(&self) -> bool {
        matches!(self, ImportAction::Ignore)
    }
}

/// How to handle an existing localpart claim
#[derive(Debug, Clone, Copy, PartialEq, Eq, Serialize, Deserialize, Default, JsonSchema)]
#[serde(rename_all = "lowercase")]
pub enum OnConflict {
    /// Fails the upstream OAuth 2.0 login on conflict
    #[default]
    Fail,

    /// Adds the upstream OAuth 2.0 identity link, regardless of whether there
    /// is an existing link or not
    Add,

    /// Replace any existing upstream OAuth 2.0 identity link
    Replace,

    /// Adds the upstream OAuth 2.0 identity link *only* if there is no existing
    /// link for this provider on the matching user
    Set,
}

impl OnConflict {
    #[allow(clippy::trivially_copy_pass_by_ref)]
    const fn is_default(&self) -> bool {
        matches!(self, OnConflict::Fail)
    }
}

/// What should be done for the subject attribute
#[derive(Debug, Clone, PartialEq, Eq, Serialize, Deserialize, Default, JsonSchema)]
pub struct SubjectImportPreference {
    /// The Jinja2 template to use for the subject attribute
    ///
    /// If not provided, the default template is `{{ user.sub }}`
    #[serde(default, skip_serializing_if = "Option::is_none")]
    pub template: Option<String>,
}

impl SubjectImportPreference {
    const fn is_default(&self) -> bool {
        self.template.is_none()
    }
}

/// What should be done for the localpart attribute
#[derive(Debug, Clone, PartialEq, Eq, Serialize, Deserialize, Default, JsonSchema)]
pub struct LocalpartImportPreference {
    /// How to handle the attribute
    #[serde(default, skip_serializing_if = "ImportAction::is_default")]
    pub action: ImportAction,

    /// The Jinja2 template to use for the localpart attribute
    ///
    /// If not provided, the default template is `{{ user.preferred_username }}`
    #[serde(default, skip_serializing_if = "Option::is_none")]
    pub template: Option<String>,

    /// How to handle conflicts on the claim, default value is `Fail`
    #[serde(default, skip_serializing_if = "OnConflict::is_default")]
    pub on_conflict: OnConflict,
}

impl LocalpartImportPreference {
    const fn is_default(&self) -> bool {
        self.action.is_default() && self.template.is_none()
    }
}

/// What should be done for the displayname attribute
#[derive(Debug, Clone, PartialEq, Eq, Serialize, Deserialize, Default, JsonSchema)]
pub struct DisplaynameImportPreference {
    /// How to handle the attribute
    #[serde(default, skip_serializing_if = "ImportAction::is_default")]
    pub action: ImportAction,

    /// The Jinja2 template to use for the displayname attribute
    ///
    /// If not provided, the default template is `{{ user.name }}`
    #[serde(default, skip_serializing_if = "Option::is_none")]
    pub template: Option<String>,
}

impl DisplaynameImportPreference {
    const fn is_default(&self) -> bool {
        self.action.is_default() && self.template.is_none()
    }
}

/// What should be done with the email attribute
#[derive(Debug, Clone, PartialEq, Eq, Serialize, Deserialize, Default, JsonSchema)]
pub struct EmailImportPreference {
    /// How to handle the claim
    #[serde(default, skip_serializing_if = "ImportAction::is_default")]
    pub action: ImportAction,

    /// The Jinja2 template to use for the email address attribute
    ///
    /// If not provided, the default template is `{{ user.email }}`
    #[serde(default, skip_serializing_if = "Option::is_none")]
    pub template: Option<String>,
}

impl EmailImportPreference {
    const fn is_default(&self) -> bool {
        self.action.is_default() && self.template.is_none()
    }
}

/// What should be done for the account name attribute
#[derive(Debug, Clone, PartialEq, Eq, Serialize, Deserialize, Default, JsonSchema)]
pub struct AccountNameImportPreference {
    /// The Jinja2 template to use for the account name. This name is only used
    /// for display purposes.
    ///
    /// If not provided, it will be ignored.
    #[serde(default, skip_serializing_if = "Option::is_none")]
    pub template: Option<String>,
}

impl AccountNameImportPreference {
    const fn is_default(&self) -> bool {
        self.template.is_none()
    }
}

/// How claims should be imported
#[derive(Debug, Clone, PartialEq, Eq, Serialize, Deserialize, Default, JsonSchema)]
pub struct ClaimsImports {
    /// How to determine the subject of the user
    #[serde(default, skip_serializing_if = "SubjectImportPreference::is_default")]
    pub subject: SubjectImportPreference,

    /// Whether to skip the interactive screen prompting the user to confirm the
    /// attributes that are being imported. This requires `localpart.action` to
    /// be `require` and other attribute actions to be either `ignore`, `force`
    /// or `require`
    #[serde(default, skip_serializing_if = "std::ops::Not::not")]
    pub skip_confirmation: bool,

    /// Import the localpart of the MXID
    #[serde(default, skip_serializing_if = "LocalpartImportPreference::is_default")]
    pub localpart: LocalpartImportPreference,

    /// Import the displayname of the user.
    #[serde(
        default,
        skip_serializing_if = "DisplaynameImportPreference::is_default"
    )]
    pub displayname: DisplaynameImportPreference,

    /// Import the email address of the user
    #[serde(default, skip_serializing_if = "EmailImportPreference::is_default")]
    pub email: EmailImportPreference,

    /// Set a human-readable name for the upstream account for display purposes
    #[serde(
        default,
        skip_serializing_if = "AccountNameImportPreference::is_default"
    )]
    pub account_name: AccountNameImportPreference,
}

impl ClaimsImports {
    const fn is_default(&self) -> bool {
        self.subject.is_default()
            && self.localpart.is_default()
            && !self.skip_confirmation
            && self.displayname.is_default()
            && self.email.is_default()
            && self.account_name.is_default()
    }
}

/// How to discover the provider's configuration
#[derive(Debug, Clone, Copy, Serialize, Deserialize, JsonSchema, Default)]
#[serde(rename_all = "snake_case")]
pub enum DiscoveryMode {
    /// Use OIDC discovery with strict metadata verification
    #[default]
    Oidc,

    /// Use OIDC discovery with relaxed metadata verification
    Insecure,

    /// Use a static configuration
    Disabled,
}

impl DiscoveryMode {
    #[allow(clippy::trivially_copy_pass_by_ref)]
    const fn is_default(&self) -> bool {
        matches!(self, DiscoveryMode::Oidc)
    }
}

/// Whether to use proof key for code exchange (PKCE) when requesting and
/// exchanging the token.
#[derive(Debug, Clone, Copy, Serialize, Deserialize, JsonSchema, Default)]
#[serde(rename_all = "snake_case")]
pub enum PkceMethod {
    /// Use PKCE if the provider supports it
    ///
    /// Defaults to no PKCE if provider discovery is disabled
    #[default]
    Auto,

    /// Always use PKCE with the S256 challenge method
    Always,

    /// Never use PKCE
    Never,
}

impl PkceMethod {
    #[allow(clippy::trivially_copy_pass_by_ref)]
    const fn is_default(&self) -> bool {
        matches!(self, PkceMethod::Auto)
    }
}

fn default_true() -> bool {
    true
}

#[allow(clippy::trivially_copy_pass_by_ref)]
fn is_default_true(value: &bool) -> bool {
    *value
}

#[allow(clippy::ref_option)]
fn is_signed_response_alg_default(signed_response_alg: &JsonWebSignatureAlg) -> bool {
    *signed_response_alg == signed_response_alg_default()
}

#[allow(clippy::unnecessary_wraps)]
fn signed_response_alg_default() -> JsonWebSignatureAlg {
    JsonWebSignatureAlg::Rs256
}

#[derive(Debug, Clone, Serialize, Deserialize, JsonSchema)]
pub struct SignInWithApple {
    /// The private key file used to sign the `id_token`
    #[serde(skip_serializing_if = "Option::is_none")]
    #[schemars(with = "Option<String>")]
    pub private_key_file: Option<Utf8PathBuf>,

    /// The private key used to sign the `id_token`
    #[serde(skip_serializing_if = "Option::is_none")]
    pub private_key: Option<String>,

    /// The Team ID of the Apple Developer Portal
    pub team_id: String,

    /// The key ID of the Apple Developer Portal
    pub key_id: String,
}

fn default_scope() -> String {
    "openid".to_owned()
}

fn is_default_scope(scope: &str) -> bool {
    scope == default_scope()
}

/// What to do when receiving an OIDC Backchannel logout request.
#[derive(Debug, Clone, Copy, Serialize, Deserialize, JsonSchema, Default)]
#[serde(rename_all = "snake_case")]
pub enum OnBackchannelLogout {
    /// Do nothing
    #[default]
    DoNothing,

    /// Only log out the MAS 'browser session' started by this OIDC session
    LogoutBrowserOnly,

    /// Log out all sessions started by this OIDC session, including MAS
    /// 'browser sessions' and client sessions
    LogoutAll,
}

impl OnBackchannelLogout {
    #[allow(clippy::trivially_copy_pass_by_ref)]
    const fn is_default(&self) -> bool {
        matches!(self, OnBackchannelLogout::DoNothing)
    }
}

/// Configuration for one upstream OAuth 2 provider.
#[serde_as]
#[skip_serializing_none]
#[derive(Debug, Clone, Serialize, Deserialize, JsonSchema)]
pub struct Provider {
    /// Whether this provider is enabled.
    ///
    /// Defaults to `true`
    #[serde(default = "default_true", skip_serializing_if = "is_default_true")]
    pub enabled: bool,

    /// An internal unique identifier for this provider
    #[schemars(
        with = "String",
        regex(pattern = r"^[0123456789ABCDEFGHJKMNPQRSTVWXYZ]{26}$"),
        description = "A ULID as per https://github.com/ulid/spec"
    )]
    pub id: Ulid,

    /// The ID of the provider that was used by Synapse.
    /// In order to perform a Synapse-to-MAS migration, this must be specified.
    ///
    /// ## For providers that used OAuth 2.0 or OpenID Connect in Synapse
    ///
    /// ### For `oidc_providers`:
    /// This should be specified as `oidc-` followed by the ID that was
    /// configured as `idp_id` in one of the `oidc_providers` in the Synapse
    /// configuration.
    /// For example, if Synapse's configuration contained `idp_id: wombat` for
    /// this provider, then specify `oidc-wombat` here.
    ///
    /// ### For `oidc_config` (legacy):
    /// Specify `oidc` here.
    #[serde(skip_serializing_if = "Option::is_none")]
    pub synapse_idp_id: Option<String>,

    /// The OIDC issuer URL
    ///
    /// This is required if OIDC discovery is enabled (which is the default)
    #[serde(skip_serializing_if = "Option::is_none")]
    pub issuer: Option<String>,

    /// A human-readable name for the provider, that will be shown to users
    #[serde(skip_serializing_if = "Option::is_none")]
    pub human_name: Option<String>,

    /// A brand identifier used to customise the UI, e.g. `apple`, `google`,
    /// `github`, etc.
    ///
    /// Values supported by the default template are:
    ///
    ///  - `apple`
    ///  - `google`
    ///  - `facebook`
    ///  - `github`
    ///  - `gitlab`
    ///  - `twitter`
    ///  - `discord`
    #[serde(skip_serializing_if = "Option::is_none")]
    pub brand_name: Option<String>,

    /// The client ID to use when authenticating with the provider
    pub client_id: String,

    /// The client secret to use when authenticating with the provider
    ///
    /// Used by the `client_secret_basic`, `client_secret_post`, and
    /// `client_secret_jwt` methods
    #[schemars(with = "ClientSecretRaw")]
    #[serde_as(as = "serde_with::TryFromInto<ClientSecretRaw>")]
    #[serde(flatten)]
    pub client_secret: Option<ClientSecret>,

    /// The method to authenticate the client with the provider
    pub token_endpoint_auth_method: TokenAuthMethod,

    /// Additional parameters for the `sign_in_with_apple` method
    #[serde(skip_serializing_if = "Option::is_none")]
    pub sign_in_with_apple: Option<SignInWithApple>,

    /// The JWS algorithm to use when authenticating the client with the
    /// provider
    ///
    /// Used by the `client_secret_jwt` and `private_key_jwt` methods
    #[serde(skip_serializing_if = "Option::is_none")]
    pub token_endpoint_auth_signing_alg: Option<JsonWebSignatureAlg>,

    /// Expected signature for the JWT payload returned by the token
    /// authentication endpoint.
    ///
    /// Defaults to `RS256`.
    #[serde(
        default = "signed_response_alg_default",
        skip_serializing_if = "is_signed_response_alg_default"
    )]
    pub id_token_signed_response_alg: JsonWebSignatureAlg,

    /// The scopes to request from the provider
    ///
    /// Defaults to `openid`.
    #[serde(default = "default_scope", skip_serializing_if = "is_default_scope")]
    pub scope: String,

    /// How to discover the provider's configuration
    ///
    /// Defaults to `oidc`, which uses OIDC discovery with strict metadata
    /// verification
    #[serde(default, skip_serializing_if = "DiscoveryMode::is_default")]
    pub discovery_mode: DiscoveryMode,

    /// Whether to use proof key for code exchange (PKCE) when requesting and
    /// exchanging the token.
    ///
    /// Defaults to `auto`, which uses PKCE if the provider supports it.
    #[serde(default, skip_serializing_if = "PkceMethod::is_default")]
    pub pkce_method: PkceMethod,

    /// Whether to fetch the user profile from the userinfo endpoint,
    /// or to rely on the data returned in the `id_token` from the
    /// `token_endpoint`.
    ///
    /// Defaults to `false`.
    #[serde(default)]
    pub fetch_userinfo: bool,

    /// Expected signature for the JWT payload returned by the userinfo
    /// endpoint.
    ///
    /// If not specified, the response is expected to be an unsigned JSON
    /// payload.
    #[serde(skip_serializing_if = "Option::is_none")]
    pub userinfo_signed_response_alg: Option<JsonWebSignatureAlg>,

    /// The URL to use for the provider's authorization endpoint
    ///
    /// Defaults to the `authorization_endpoint` provided through discovery
    #[serde(skip_serializing_if = "Option::is_none")]
    pub authorization_endpoint: Option<Url>,

    /// The URL to use for the provider's userinfo endpoint
    ///
    /// Defaults to the `userinfo_endpoint` provided through discovery
    #[serde(skip_serializing_if = "Option::is_none")]
    pub userinfo_endpoint: Option<Url>,

    /// The URL to use for the provider's token endpoint
    ///
    /// Defaults to the `token_endpoint` provided through discovery
    #[serde(skip_serializing_if = "Option::is_none")]
    pub token_endpoint: Option<Url>,

    /// The URL to use for getting the provider's public keys
    ///
    /// Defaults to the `jwks_uri` provided through discovery
    #[serde(skip_serializing_if = "Option::is_none")]
    pub jwks_uri: Option<Url>,

    /// The response mode we ask the provider to use for the callback
    #[serde(skip_serializing_if = "Option::is_none")]
    pub response_mode: Option<ResponseMode>,

    /// How claims should be imported from the `id_token` provided by the
    /// provider
    #[serde(default, skip_serializing_if = "ClaimsImports::is_default")]
    pub claims_imports: ClaimsImports,

    /// Additional parameters to include in the authorization request
    ///
    /// Orders of the keys are not preserved.
    #[serde(default, skip_serializing_if = "BTreeMap::is_empty")]
    pub additional_authorization_parameters: BTreeMap<String, String>,

    /// Whether the `login_hint` should be forwarded to the provider in the
    /// authorization request.
    ///
    /// Defaults to `false`.
    #[serde(default)]
    pub forward_login_hint: bool,

    /// What to do when receiving an OIDC Backchannel logout request.
    ///
    /// Defaults to `do_nothing`.
    #[serde(default, skip_serializing_if = "OnBackchannelLogout::is_default")]
    pub on_backchannel_logout: OnBackchannelLogout,
}

impl Provider {
    /// Returns the client secret.
    ///
    /// If `client_secret_file` was given, the secret is read from that file.
    ///
    /// # Errors
    ///
    /// Returns an error when the client secret could not be read from file.
    pub async fn client_secret(&self) -> anyhow::Result<Option<String>> {
        Ok(match &self.client_secret {
            Some(client_secret) => Some(client_secret.value().await?),
            None => None,
        })
    }
}

#[cfg(test)]
mod tests {
    use std::str::FromStr;

    use figment::{
        Figment, Jail,
        providers::{Format, Yaml},
    };
    use tokio::{runtime::Handle, task};

    use super::*;

    #[tokio::test]
    async fn load_config() {
        task::spawn_blocking(|| {
            Jail::expect_with(|jail| {
                jail.create_file(
                    "config.yaml",
                    r#"
                      upstream_oauth2:
                        providers:
                          - id: 01GFWR28C4KNE04WG3HKXB7C9R
                            client_id: upstream-oauth2
                            token_endpoint_auth_method: none

                          - id: 01GFWR32NCQ12B8Z0J8CPXRRB6
                            client_id: upstream-oauth2
                            client_secret_file: secret
                            token_endpoint_auth_method: client_secret_basic

                          - id: 01GFWR3WHR93Y5HK389H28VHZ9
                            client_id: upstream-oauth2
                            client_secret: c1!3n753c237
                            token_endpoint_auth_method: client_secret_post

                          - id: 01GFWR43R2ZZ8HX9CVBNW9TJWG
                            client_id: upstream-oauth2
                            client_secret_file: secret
                            token_endpoint_auth_method: client_secret_jwt

                          - id: 01GFWR4BNFDCC4QDG6AMSP1VRR
                            client_id: upstream-oauth2
                            token_endpoint_auth_method: private_key_jwt
                            jwks:
                              keys:
                              - kid: "03e84aed4ef4431014e8617567864c4efaaaede9"
                                kty: "RSA"
                                alg: "RS256"
                                use: "sig"
                                e: "AQAB"
                                n: "ma2uRyBeSEOatGuDpCiV9oIxlDWix_KypDYuhQfEzqi_BiF4fV266OWfyjcABbam59aJMNvOnKW3u_eZM-PhMCBij5MZ-vcBJ4GfxDJeKSn-GP_dJ09rpDcILh8HaWAnPmMoi4DC0nrfE241wPISvZaaZnGHkOrfN_EnA5DligLgVUbrA5rJhQ1aSEQO_gf1raEOW3DZ_ACU3qhtgO0ZBG3a5h7BPiRs2sXqb2UCmBBgwyvYLDebnpE7AotF6_xBIlR-Cykdap3GHVMXhrIpvU195HF30ZoBU4dMd-AeG6HgRt4Cqy1moGoDgMQfbmQ48Hlunv9_Vi2e2CLvYECcBw"

                              - kid: "d01c1abe249269f72ef7ca2613a86c9f05e59567"
                                kty: "RSA"
                                alg: "RS256"
                                use: "sig"
                                e: "AQAB"
                                n: "0hukqytPwrj1RbMYhYoepCi3CN5k7DwYkTe_Cmb7cP9_qv4ok78KdvFXt5AnQxCRwBD7-qTNkkfMWO2RxUMBdQD0ED6tsSb1n5dp0XY8dSWiBDCX8f6Hr-KolOpvMLZKRy01HdAWcM6RoL9ikbjYHUEW1C8IJnw3MzVHkpKFDL354aptdNLaAdTCBvKzU9WpXo10g-5ctzSlWWjQuecLMQ4G1mNdsR1LHhUENEnOvgT8cDkX0fJzLbEbyBYkdMgKggyVPEB1bg6evG4fTKawgnf0IDSPxIU-wdS9wdSP9ZCJJPLi5CEp-6t6rE_sb2dGcnzjCGlembC57VwpkUvyMw"
                    "#,
                )?;
                jail.create_file("secret", r"c1!3n753c237")?;

                let config = Figment::new()
                    .merge(Yaml::file("config.yaml"))
                    .extract_inner::<UpstreamOAuth2Config>("upstream_oauth2")?;

                assert_eq!(config.providers.len(), 5);

                assert_eq!(
                    config.providers[1].id,
                    Ulid::from_str("01GFWR32NCQ12B8Z0J8CPXRRB6").unwrap()
                );

                assert!(config.providers[0].client_secret.is_none());
                assert!(matches!(config.providers[1].client_secret, Some(ClientSecret::File(ref p)) if p == "secret"));
                assert!(matches!(config.providers[2].client_secret, Some(ClientSecret::Value(ref v)) if v == "c1!3n753c237"));
                assert!(matches!(config.providers[3].client_secret, Some(ClientSecret::File(ref p)) if p == "secret"));
                assert!(config.providers[4].client_secret.is_none());

                Handle::current().block_on(async move {
                    assert_eq!(config.providers[1].client_secret().await.unwrap().unwrap(), "c1!3n753c237");
                    assert_eq!(config.providers[2].client_secret().await.unwrap().unwrap(), "c1!3n753c237");
                    assert_eq!(config.providers[3].client_secret().await.unwrap().unwrap(), "c1!3n753c237");
                });

                Ok(())
            });
        }).await.unwrap();
    }
}<|MERGE_RESOLUTION|>--- conflicted
+++ resolved
@@ -146,11 +146,7 @@
                 ImportAction::Force | ImportAction::Require
             ) {
                 return Err(annotate(figment::Error::custom(
-<<<<<<< HEAD
-                    "The field `action` must be either `force` or `require` when `on_conflict` is set to `add`",
-=======
                     "The field `action` must be either `force` or `require` when `on_conflict` is set to `add`, `replace` or `set`",
->>>>>>> c5ba1f61
                 )).with_path("claims_imports.localpart").into());
             }
         }
